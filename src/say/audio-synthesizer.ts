/**
 * src/say/audio-synthesizer.ts: 音声合成処理
 * COEIROINK APIを使用した音声合成機能を担当
 */

import type {
    Config,
    StreamConfig,
    Chunk,
    AudioResult,
    OperatorVoice
} from './types.js';

// ストリーミング設定
const STREAM_CONFIG: StreamConfig = {
    chunkSizeChars: 50,          // 文字単位でのチャンク分割
    overlapChars: 5,             // チャンク間のオーバーラップ（音切れ防止）
    bufferSize: 3,               // 音声バッファサイズ（並列処理数）
    audioBufferMs: 100,          // 音声出力バッファ時間
    silencePaddingMs: 50,        // 音切れ防止用の無音パディング
    preloadChunks: 2,            // 先読みチャンク数
};

export class AudioSynthesizer {
    constructor(private config: Config) {}

    /**
<<<<<<< HEAD
     * 設定から音声生成時のサンプルレートを取得
     */
    private getSynthesisRate(): number {
        return this.config.synthesisRate || 24000;
=======
     * 設定ファイルに基づいてチャンクモード設定を生成
     */
    private getChunkModeConfig() {
        return {
            none: { chunkSize: Infinity, overlap: 0 },
            small: { 
                chunkSize: this.config.chunkSizeSmall || 30, 
                overlap: Math.round((this.config.chunkSizeSmall || 30) * (this.config.overlapRatio || 0.1))
            },
            medium: { 
                chunkSize: this.config.chunkSizeMedium || 50, 
                overlap: Math.round((this.config.chunkSizeMedium || 50) * (this.config.overlapRatio || 0.1))
            },
            large: { 
                chunkSize: this.config.chunkSizeLarge || 100, 
                overlap: Math.round((this.config.chunkSizeLarge || 100) * (this.config.overlapRatio || 0.1))
            },
            auto: { 
                chunkSize: this.config.chunkSizeMedium || 50, 
                overlap: Math.round((this.config.chunkSizeMedium || 50) * (this.config.overlapRatio || 0.1))
            }
        } as const;
>>>>>>> f4fb85ad
    }

    /**
     * サーバー接続確認
     */
    async checkServerConnection(): Promise<boolean> {
        const url = `http://${this.config.host}:${this.config.port}/v1/speakers`;
        
        try {
            const response = await fetch(url, { 
                signal: AbortSignal.timeout(3000) 
            });
            return response.ok;
        } catch (error) {
            return false;
        }
    }

    /**
     * 利用可能な音声一覧を取得
     */
    async listVoices(): Promise<void> {
        const url = `http://${this.config.host}:${this.config.port}/v1/speakers`;
        
        try {
            const response = await fetch(url, { 
                signal: AbortSignal.timeout(3000) 
            });
            
            if (!response.ok) {
                throw new Error(`HTTP ${response.status}`);
            }
            
            const speakers = await response.json();
            console.log('Available voices:');
            
            speakers.forEach((speaker: any) => {
                console.log(`${speaker.speakerUuid}: ${speaker.speakerName}`);
                speaker.styles.forEach((style: any) => {
                    console.log(`  Style ${style.styleId}: ${style.styleName}`);
                });
            });
        } catch (error) {
            console.error(`Error: Cannot connect to COEIROINK server at http://${this.config.host}:${this.config.port}`);
            console.error('Make sure the server is running.');
            throw error;
        }
    }

    /**
     * テキストを音切れ防止のためのオーバーラップ付きチャンクに分割
     */
    splitTextIntoChunks(text: string, chunkMode: 'auto' | 'none' | 'small' | 'medium' | 'large' = 'auto'): Chunk[] {
        const chunks: Chunk[] = [];
        const config = this.getChunkModeConfig()[chunkMode];
        const chunkSize = config.chunkSize;
        const overlap = config.overlap;
        
        for (let i = 0; i < text.length; i += chunkSize - overlap) {
            const end = Math.min(i + chunkSize, text.length);
            const chunk = text.slice(i, end);
            
            if (chunk.trim().length > 0) {
                chunks.push({
                    text: chunk,
                    index: chunks.length,
                    isFirst: i === 0,
                    isLast: end >= text.length,
                    overlap: i > 0 ? overlap : 0
                });
            }
        }
        
        return chunks;
    }

    /**
     * 単一チャンクの音声合成
     */
    async synthesizeChunk(chunk: Chunk, voiceInfo: string | OperatorVoice, speed: number): Promise<AudioResult> {
        const url = `http://${this.config.host}:${this.config.port}/v1/synthesis`;
        
        // voiceInfoから音声IDとスタイルIDを取得
        let voiceId: string;
        let styleId = 0;
        
        if (typeof voiceInfo === 'object' && voiceInfo.voice_id) {
            // 新しいアーキテクチャ: オペレータ情報付き
            voiceId = voiceInfo.voice_id;
            
            // キャラクターのスタイル選択ロジックを適用
            if (voiceInfo.character) {
                const character = voiceInfo.character;
                const availableStyles = Object.entries(character.available_styles || {})
                    .filter(([_, style]) => !style.disabled)
                    .map(([styleId, style]) => ({ styleId, ...style }));
                
                if (availableStyles.length > 0) {
                    let selectedStyle: any;
                    switch (character.style_selection) {
                        case 'default':
                            selectedStyle = availableStyles.find(s => s.styleId === character.default_style);
                            break;
                        case 'random':
                            selectedStyle = availableStyles[Math.floor(Math.random() * availableStyles.length)];
                            break;
                        default:
                            selectedStyle = availableStyles[0];
                    }
                    
                    // フォールバック: default_styleが見つからない場合は最初のスタイルを使用
                    if (!selectedStyle) {
                        selectedStyle = availableStyles[0];
                    }
                    
                    styleId = selectedStyle?.style_id || 0;
                }
            }
        } else {
            // 従来の形式: 音声IDのみ
            voiceId = voiceInfo as string;
        }

        // 音切れ防止: 前後に無音パディングを追加
        const paddingMs = chunk.isFirst ? STREAM_CONFIG.silencePaddingMs : STREAM_CONFIG.silencePaddingMs / 2;
        const postPaddingMs = chunk.isLast ? STREAM_CONFIG.silencePaddingMs : STREAM_CONFIG.silencePaddingMs / 2;

        const synthesisParam = {
            text: chunk.text,
            speakerUuid: voiceId,
            styleId: styleId,
            speedScale: speed,
            volumeScale: 1.0,
            pitchScale: 0.0,
            intonationScale: 1.0,
            prePhonemeLength: paddingMs / 1000,
            postPhonemeLength: postPaddingMs / 1000,
            outputSamplingRate: this.getSynthesisRate()
        };

        const startTime = Date.now();
        
        try {
            const response = await fetch(url, {
                method: 'POST',
                headers: {
                    'Content-Type': 'application/json'
                },
                body: JSON.stringify(synthesisParam)
            });

            if (!response.ok) {
                throw new Error(`HTTP ${response.status}: ${response.statusText}`);
            }

            const audioBuffer = await response.arrayBuffer();
            const latency = Date.now() - startTime;
            
            return {
                chunk,
                audioBuffer,
                latency
            };
        } catch (error) {
            throw new Error(`チャンク${chunk.index}合成エラー: ${(error as Error).message}`);
        }
    }

    /**
     * レート値をスピード値に変換
     */
    convertRateToSpeed(rate: number): number {
        const baseRate = 200;
        let speed = rate / baseRate;
        if (speed < 0.5) speed = 0.5;
        if (speed > 2.0) speed = 2.0;
        return speed;
    }

    /**
     * ストリーミング音声合成
     */
    async* synthesizeStream(text: string, voiceId: string | OperatorVoice, speed: number, chunkMode: 'auto' | 'none' | 'small' | 'medium' | 'large' = 'auto'): AsyncGenerator<AudioResult> {
        const chunks = this.splitTextIntoChunks(text, chunkMode);

        for (const chunk of chunks) {
            const result = await this.synthesizeChunk(chunk, voiceId, speed);
            yield result;
        }
    }

    /**
     * 単純な音声合成（単一ファイル）
     */
    async synthesize(text: string, voiceId: string | OperatorVoice, speed: number): Promise<AudioResult> {
        const chunk: Chunk = {
            text,
            index: 0,
            isFirst: true,
            isLast: true,
            overlap: 0
        };

        return await this.synthesizeChunk(chunk, voiceId, speed);
    }
}<|MERGE_RESOLUTION|>--- conflicted
+++ resolved
@@ -25,12 +25,13 @@
     constructor(private config: Config) {}
 
     /**
-<<<<<<< HEAD
      * 設定から音声生成時のサンプルレートを取得
      */
     private getSynthesisRate(): number {
         return this.config.synthesisRate || 24000;
-=======
+    }
+
+    /**
      * 設定ファイルに基づいてチャンクモード設定を生成
      */
     private getChunkModeConfig() {
@@ -53,7 +54,6 @@
                 overlap: Math.round((this.config.chunkSizeMedium || 50) * (this.config.overlapRatio || 0.1))
             }
         } as const;
->>>>>>> f4fb85ad
     }
 
     /**
