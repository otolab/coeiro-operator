/**
 * src/say/index.ts: COEIROINK音声合成ライブラリ
 * MCPサーバから直接呼び出し可能なモジュール
 */

import { readFile, access, mkdir } from 'fs/promises';
import { constants } from 'fs';
import { join } from 'path';
import { OperatorManager } from '../operator/index.js';
import { SpeechQueue } from './speech-queue.js';
import { AudioPlayer } from './audio-player.js';
import { AudioSynthesizer } from './audio-synthesizer.js';
import type {
    Config,
    StreamConfig,
    Chunk,
    AudioResult,
    OperatorVoice,
    SpeechTask,
    SynthesizeOptions,
    SynthesizeResult
} from './types.js';


// デフォルト設定
const DEFAULT_CONFIG: Config = {
    host: 'localhost',
    port: '50032',
    rate: 200,
    // 音声品質・パフォーマンス制御のデフォルト値
    defaultChunkMode: 'auto',
    defaultBufferSize: 1024,
    // ストリーミング制御のデフォルト値
    chunkSizeSmall: 30,
    chunkSizeMedium: 50,
    chunkSizeLarge: 100,
    overlapRatio: 0.1  // 10%のオーバーラップ
};

// ストリーミング設定
const STREAM_CONFIG: StreamConfig = {
    chunkSizeChars: 50,          // 文字単位でのチャンク分割
    overlapChars: 5,             // チャンク間のオーバーラップ（音切れ防止）
    bufferSize: 3,               // 音声バッファサイズ（並列処理数）
    audioBufferMs: 100,          // 音声出力バッファ時間
    silencePaddingMs: 50,        // 音切れ防止用の無音パディング
    preloadChunks: 2,            // 先読みチャンク数
};

/**
 * 設定ディレクトリを決定（ホームディレクトリベース）
 */
async function getConfigDir(): Promise<string> {
    // ホームディレクトリの ~/.coeiro-operator/ を優先
    const homeDir = join(process.env.HOME || process.env.USERPROFILE || '~', '.coeiro-operator');
    
    try {
        await mkdir(homeDir, { recursive: true });
        return homeDir;
    } catch {
        // フォールバック: 作業ディレクトリの .coeiroink/
        const workDir = join(process.cwd(), '.coeiroink');
        try {
            await mkdir(workDir, { recursive: true });
            return workDir;
        } catch {
            // 最終フォールバック: /tmp/coeiroink-mcp-shared/
            const tmpDir = '/tmp/coeiroink-mcp-shared';
            try {
                await mkdir(tmpDir, { recursive: true });
            } catch {}
            return tmpDir;
        }
    }
}

/**
 * 設定ファイルのパスを取得
 */
async function getConfigPath(filename: string): Promise<string> {
    const configDir = await getConfigDir();
    return join(configDir, filename);
}

/**
 * 設定ファイルを読み込み
 */
export async function loadConfig(configFile: string | null = null): Promise<Config> {
    if (!configFile) {
        configFile = await getConfigPath('coeiroink-config.json');
    }
    
    try {
        await access(configFile, constants.F_OK);
    } catch {
        return DEFAULT_CONFIG;
    }
    
    try {
        const configData = await readFile(configFile, 'utf8');
        const config = JSON.parse(configData);
        return { ...DEFAULT_CONFIG, ...config };
    } catch (error) {
        console.error(`設定ファイル読み込みエラー: ${(error as Error).message}`);
        return DEFAULT_CONFIG;
    }
}

export class SayCoeiroink {
    private config: Config;
    private operatorManager: OperatorManager;
    private speechQueue: SpeechQueue;
    private audioPlayer: AudioPlayer;
    private audioSynthesizer: AudioSynthesizer;

    constructor(config: Config | null = null) {
        this.config = config || DEFAULT_CONFIG;
        this.operatorManager = new OperatorManager();
        this.audioPlayer = new AudioPlayer();
        this.audioSynthesizer = new AudioSynthesizer(this.config);
        
        // SpeechQueueを初期化（処理コールバックを渡す）
        this.speechQueue = new SpeechQueue(async (task: SpeechTask) => {
            await this.synthesizeTextInternal(task.text, task.options);
        });
    }

    async initialize(): Promise<void> {
        try {
            await this.operatorManager.initialize();
        } catch (err) {
            throw new Error(`SayCoeiroink initialization failed: ${(err as Error).message}`);
        }
    }

    async buildDynamicConfig(): Promise<void> {
        try {
            await this.operatorManager.buildDynamicConfig();
        } catch (err) {
            throw new Error(`buildDynamicConfig failed: ${(err as Error).message}`);
        }
    }

    async initializeAudioPlayer(): Promise<boolean> {
        // 設定から音声生成時サンプルレートを適用
        const synthesisRate = this.config.synthesisRate || 24000;
        this.audioPlayer.setSynthesisRate(synthesisRate);
        
        // 設定から再生時サンプルレートを適用
        const playbackRate = this.config.playbackRate || 48000;
        this.audioPlayer.setPlaybackRate(playbackRate);
        
        // 設定からノイズ除去機能を適用
        const noiseReduction = this.config.noiseReduction || false;
        this.audioPlayer.setNoiseReduction(noiseReduction);
        
        // 設定からローパスフィルターを適用
        const lowpassFilter = this.config.lowpassFilter || false;
        const lowpassCutoff = this.config.lowpassCutoff || 24000;
        this.audioPlayer.setLowpassFilter(lowpassFilter, lowpassCutoff);
        
        return await this.audioPlayer.initialize();
    }


    async getCurrentOperatorVoice(): Promise<OperatorVoice | null> {
        try {
            const currentStatus = await this.operatorManager.showCurrentOperator();
            
            if (!currentStatus.operatorId) {
                return null;
            }

            const character = await this.operatorManager.getCharacterInfo(currentStatus.operatorId);
            
            if (character && character.voice_id) {
                return {
                    voice_id: character.voice_id,
                    character: character
                };
            }

            return null;
        } catch (error) {
            console.error(`オペレータ音声取得エラー: ${(error as Error).message}`);
            return null;
        }
    }



    // AudioPlayer の playAudioStream メソッドを使用
    async playAudioStream(audioResult: AudioResult): Promise<void> {
        return await this.audioPlayer.playAudioStream(audioResult);
    }

<<<<<<< HEAD
=======
    // AudioPlayer の playAudioFile メソッドを使用
    async playAudioFile(audioFile: string): Promise<void> {
        return await this.audioPlayer.playAudioFile(audioFile);
    }

>>>>>>> f4fb85ad


    // AudioSynthesizer の convertRateToSpeed メソッドを使用
    convertRateToSpeed(rate: number): number {
        return this.audioSynthesizer.convertRateToSpeed(rate);
    }

<<<<<<< HEAD
    /**
     * 設定に基づいてストリーミングモードを使用するかを判定
     */
    private shouldUseStreaming(text: string): boolean {
        const chunkMode = this.config.defaultChunkMode || 'auto';
        
        switch (chunkMode) {
            case 'none':
                return false; // チャンク化無効
            case 'small':
                return text.length > 30;
            case 'medium':
                return text.length > 50;
            case 'large':
                return text.length > 100;
            case 'auto':
            default:
                return text.length > STREAM_CONFIG.chunkSizeChars;
        }
    }

    async streamSynthesizeAndPlay(text: string, voiceId: string | OperatorVoice, speed: number): Promise<void> {
        // AudioSynthesizer の synthesizeStream と AudioPlayer を組み合わせて使用
        for await (const audioResult of this.audioSynthesizer.synthesizeStream(text, voiceId, speed)) {
            await this.audioPlayer.playAudioStream(audioResult);
        }
=======
    async streamSynthesizeAndPlay(text: string, voiceId: string | OperatorVoice, speed: number, chunkMode: 'auto' | 'none' | 'small' | 'medium' | 'large' = 'auto', bufferSize?: number): Promise<void> {
        // 真のストリーミング再生：ジェネレータを直接AudioPlayerに渡す
        await this.audioPlayer.playStreamingAudio(
            this.audioSynthesizer.synthesizeStream(text, voiceId, speed, chunkMode),
            bufferSize
        );
>>>>>>> f4fb85ad
    }

    // AudioSynthesizer の listVoices メソッドを使用
    async listVoices(): Promise<void> {
        return await this.audioSynthesizer.listVoices();
    }

    // AudioPlayer の saveAudio メソッドを使用
    async saveAudio(audioBuffer: ArrayBuffer, outputFile: string): Promise<void> {
        return await this.audioPlayer.saveAudio(audioBuffer, outputFile);
    }

    // AudioSynthesizer の checkServerConnection メソッドを使用
    async checkServerConnection(): Promise<boolean> {
        return await this.audioSynthesizer.checkServerConnection();
    }

    // SpeechQueue の enqueue メソッドを使用
    async enqueueSpeech(text: string, options: SynthesizeOptions = {}): Promise<SynthesizeResult> {
        return await this.speechQueue.enqueue(text, options);
    }

    // SpeechQueue のステータスを取得
    getSpeechQueueStatus() {
        return this.speechQueue.getStatus();
    }

    // SpeechQueue をクリア
    clearSpeechQueue(): void {
        this.speechQueue.clear();
    }

    // CLIからの直接呼び出し用メソッド
    async synthesizeText(text: string, options: SynthesizeOptions = {}): Promise<SynthesizeResult> {
        return await this.synthesizeTextInternal(text, options);
    }

    // MCPサーバから呼び出される非同期キューイング版メソッド
    async synthesizeTextAsync(text: string, options: SynthesizeOptions = {}): Promise<SynthesizeResult> {
        return await this.enqueueSpeech(text, options);
    }

    // 内部用の実際の音声合成処理
    async synthesizeTextInternal(text: string, options: SynthesizeOptions = {}): Promise<SynthesizeResult> {
        const {
            voice = null,
            rate = this.config.rate,
            outputFile = null,
            streamMode = false,
            style = null,
            chunkMode = this.config.defaultChunkMode || 'auto',
            bufferSize = this.config.defaultBufferSize || 1024
        } = options;

        // 音声選択の優先順位処理
        let selectedVoice: string | OperatorVoice | null = voice;
        if (!selectedVoice) {
            // 1. operator-manager から現在のオペレータの音声を取得
            const operatorVoice = await this.getCurrentOperatorVoice();
            if (operatorVoice) {
                selectedVoice = operatorVoice;
            } else {
                // 2. フォールバック: 設定ファイルのデフォルト音声を使用
                selectedVoice = this.config.voice_id || 'b28bb401-bc43-c9c7-77e4-77a2bbb4b283';
            }
        }

        // 音声が取得できない場合は最後のフォールバック
        if (!selectedVoice) {
            throw new Error('音声が指定されておらず、オペレータも割り当てられていません');
        }

        // スタイル明示的指定の処理
        if (style && typeof selectedVoice === 'object' && selectedVoice.character) {
            const character = selectedVoice.character;
            const specifiedStyle = Object.entries(character.available_styles || {})
                .find(([styleId, styleData]) => styleId === style && !styleData.disabled);
            
            if (specifiedStyle) {
                // 指定されたスタイルが有効な場合、一時的にキャラクターの設定を上書き
                const modifiedCharacter = {
                    ...character,
                    style_selection: 'specified',
                    default_style: style
                };
                selectedVoice = {
                    ...selectedVoice,
                    character: modifiedCharacter
                };
            } else {
                console.warn(`指定されたスタイル '${style}' は利用できません。デフォルトスタイルを使用します。`);
            }
        }

        // サーバー接続確認
        if (!(await this.checkServerConnection())) {
            throw new Error(`Cannot connect to COEIROINK server (http://${this.config.host}:${this.config.port})`);
        }

        const speed = this.convertRateToSpeed(rate);
        
        if (outputFile) {
<<<<<<< HEAD
            // ファイル出力モード
            const result = await this.audioSynthesizer.synthesize(text, selectedVoice, speed);
            await this.saveAudio(result.audioBuffer, outputFile);
            return { success: true, outputFile, latency: result.latency };
        } else if (streamMode || this.shouldUseStreaming(text)) {
            // ストリーミング再生
            if (!(await this.initializeAudioPlayer())) {
                throw new Error('音声プレーヤーの初期化に失敗しました');
=======
            // ファイル出力モード：ストリーミング合成してファイルに保存
            const audioChunks: ArrayBuffer[] = [];
            for await (const audioResult of this.audioSynthesizer.synthesizeStream(text, selectedVoice, speed, chunkMode)) {
                audioChunks.push(audioResult.audioBuffer);
>>>>>>> f4fb85ad
            }
            
            // 全チャンクを結合
            const totalLength = audioChunks.reduce((sum, chunk) => sum + chunk.byteLength, 0);
            const combinedBuffer = new ArrayBuffer(totalLength);
            const view = new Uint8Array(combinedBuffer);
            let offset = 0;
            
            for (const chunk of audioChunks) {
                view.set(new Uint8Array(chunk), offset);
                offset += chunk.byteLength;
            }
            
            await this.saveAudio(combinedBuffer, outputFile);
            return { success: true, outputFile, mode: 'file' };
        } else {
            // 統一されたストリーミング再生
            if (!(await this.initializeAudioPlayer())) {
                throw new Error('音声プレーヤーの初期化に失敗しました');
            }
            
            await this.streamSynthesizeAndPlay(text, selectedVoice, speed, chunkMode, bufferSize);
            return { success: true, mode: 'streaming' };
        }
    }
}

// デフォルトエクスポート
export default SayCoeiroink;<|MERGE_RESOLUTION|>--- conflicted
+++ resolved
@@ -194,22 +194,12 @@
         return await this.audioPlayer.playAudioStream(audioResult);
     }
 
-<<<<<<< HEAD
-=======
-    // AudioPlayer の playAudioFile メソッドを使用
-    async playAudioFile(audioFile: string): Promise<void> {
-        return await this.audioPlayer.playAudioFile(audioFile);
-    }
-
->>>>>>> f4fb85ad
-
 
     // AudioSynthesizer の convertRateToSpeed メソッドを使用
     convertRateToSpeed(rate: number): number {
         return this.audioSynthesizer.convertRateToSpeed(rate);
     }
 
-<<<<<<< HEAD
     /**
      * 設定に基づいてストリーミングモードを使用するかを判定
      */
@@ -231,19 +221,12 @@
         }
     }
 
-    async streamSynthesizeAndPlay(text: string, voiceId: string | OperatorVoice, speed: number): Promise<void> {
-        // AudioSynthesizer の synthesizeStream と AudioPlayer を組み合わせて使用
-        for await (const audioResult of this.audioSynthesizer.synthesizeStream(text, voiceId, speed)) {
-            await this.audioPlayer.playAudioStream(audioResult);
-        }
-=======
     async streamSynthesizeAndPlay(text: string, voiceId: string | OperatorVoice, speed: number, chunkMode: 'auto' | 'none' | 'small' | 'medium' | 'large' = 'auto', bufferSize?: number): Promise<void> {
         // 真のストリーミング再生：ジェネレータを直接AudioPlayerに渡す
         await this.audioPlayer.playStreamingAudio(
             this.audioSynthesizer.synthesizeStream(text, voiceId, speed, chunkMode),
             bufferSize
         );
->>>>>>> f4fb85ad
     }
 
     // AudioSynthesizer の listVoices メソッドを使用
@@ -346,21 +329,10 @@
         const speed = this.convertRateToSpeed(rate);
         
         if (outputFile) {
-<<<<<<< HEAD
-            // ファイル出力モード
-            const result = await this.audioSynthesizer.synthesize(text, selectedVoice, speed);
-            await this.saveAudio(result.audioBuffer, outputFile);
-            return { success: true, outputFile, latency: result.latency };
-        } else if (streamMode || this.shouldUseStreaming(text)) {
-            // ストリーミング再生
-            if (!(await this.initializeAudioPlayer())) {
-                throw new Error('音声プレーヤーの初期化に失敗しました');
-=======
             // ファイル出力モード：ストリーミング合成してファイルに保存
             const audioChunks: ArrayBuffer[] = [];
             for await (const audioResult of this.audioSynthesizer.synthesizeStream(text, selectedVoice, speed, chunkMode)) {
                 audioChunks.push(audioResult.audioBuffer);
->>>>>>> f4fb85ad
             }
             
             // 全チャンクを結合
