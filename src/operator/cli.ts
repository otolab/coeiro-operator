#!/usr/bin/env node

/**
 * src/operator/cli.ts: オペレータ管理CLI
 * operator-managerスクリプトのJavaScript版
 */

import OperatorManager from './index.js';

interface AssignResult {
    operatorId: string;
    characterName: string;
    currentStyle?: {
        styleId: string;
        styleName: string;
        personality: string;
        speakingStyle: string;
    };
    greeting?: string;
}

interface ReleaseResult {
    characterName: string;
}

interface StatusResult {
    operatorId?: string;
    message: string;
}

interface ParsedArgs {
    operatorId: string | null;
    style: string | null;
}

class OperatorManagerCLI {
    private manager: OperatorManager;

    constructor() {
        this.manager = new OperatorManager();
    }

    private parseAssignArgs(args: string[]): ParsedArgs {
        let operatorId: string | null = null;
        let style: string | null = null;
        
        for (let i = 0; i < args.length; i++) {
            const arg = args[i];
            if (arg.startsWith('--style=')) {
                style = arg.substring(8);
            } else if (!arg.startsWith('--')) {
                operatorId = arg;
            }
        }
        
        return { operatorId, style };
    }

    private async executeAssignment(operatorId: string | null, style: string | null): Promise<void> {
        if (operatorId) {
            const result: AssignResult = await this.manager.assignSpecificOperator(operatorId, style);
            console.log(`オペレータ決定: ${result.characterName} (${result.operatorId})`);
            if (result.currentStyle) {
                console.log(`スタイル: ${result.currentStyle.styleName} - ${result.currentStyle.personality}`);
            }
        } else {
            const currentStatus: StatusResult = await this.manager.showCurrentOperator();
            if (currentStatus.operatorId) {
                console.log(currentStatus.message);
            } else {
                const result: AssignResult = await this.manager.assignRandomOperator(style);
                console.log(`オペレータ決定: ${result.characterName} (${result.operatorId})`);
                if (result.currentStyle) {
                    console.log(`スタイル: ${result.currentStyle.styleName} - ${result.currentStyle.personality}`);
                }
            }
        }
    }

    async showUsage(): Promise<void> {
        console.log(`使用法: operator-manager {assign|release|status|available|clear}
  assign [オペレータID] [--style=スタイル名] - オペレータを割り当て（IDを指定しない場合はランダム）
  release                                    - 現在のオペレータを返却
  status                                     - 現在のオペレータを表示
  available                                  - 利用可能なオペレータを表示
  clear                                      - 全てのオペレータ利用状況をクリア`);
    }

    async run(args: string[]): Promise<void> {
        await this.manager.initialize();

        const command = args[0];

        try {
            switch (command) {
                case 'assign':
                    await this.handleAssign(args.slice(1));
                    break;
                
                case 'release':
                    await this.handleRelease();
                    break;
                
                case 'status':
                    await this.handleStatus();
                    break;
                
                case 'available':
                    await this.handleAvailable();
                    break;
                
                case 'clear':
                    await this.handleClear();
                    break;
                
                default:
                    await this.showUsage();
                    process.exit(1);
            }
        } catch (error) {
            console.error(`エラー: ${(error as Error).message}`);
            process.exit(1);
        }
    }

<<<<<<< HEAD
    private parseAssignArgs(args: string[]): { operatorId: string | null; style: string | null } {
        let operatorId: string | null = null;
        let style: string | null = null;
        
        for (let i = 0; i < args.length; i++) {
            const arg = args[i];
            if (arg.startsWith('--style=')) {
                style = arg.substring(8); // '--style='の8文字を除去
            } else if (!arg.startsWith('--')) {
                operatorId = arg; // 最初の非オプション引数をオペレータIDとする
            }
        }
        
        return { operatorId, style };
    }

    private async executeAssignment(operatorId: string | null, style: string | null): Promise<void> {
        if (operatorId) {
            // 指定されたオペレータを割り当て
            const result: AssignResult = await this.manager.assignSpecificOperator(operatorId, style);
            console.log(`オペレータ決定: ${result.characterName} (${result.operatorId})`);
            if (result.currentStyle) {
                console.log(`スタイル: ${result.currentStyle.styleName} - ${result.currentStyle.personality}`);
            }
        } else {
            // 既にオペレータが割り当てられている場合は現在の状態を表示
            const currentStatus: StatusResult = await this.manager.showCurrentOperator();
            if (currentStatus.operatorId) {
                console.log(currentStatus.message);
            } else {
                // ランダム割り当て
                const result: AssignResult = await this.manager.assignRandomOperator(style);
                console.log(`オペレータ決定: ${result.characterName} (${result.operatorId})`);
                if (result.currentStyle) {
                    console.log(`スタイル: ${result.currentStyle.styleName} - ${result.currentStyle.personality}`);
                }
            }
        }
=======
    async handleAssign(args: string[]): Promise<void> {
        const { operatorId, style } = this.parseAssignArgs(args);
        await this.executeAssignment(operatorId, style);
>>>>>>> 4edd7700
    }

    async handleAssign(args: string[]): Promise<void> {
        const { operatorId, style } = this.parseAssignArgs(args);
        await this.executeAssignment(operatorId, style);
    }

    async handleRelease(): Promise<void> {
        const result: ReleaseResult = await this.manager.releaseOperator();
        console.log(`オペレータ返却: ${result.characterName}`);
    }

    async handleStatus(): Promise<void> {
        const result: StatusResult = await this.manager.showCurrentOperator();
        console.log(result.message);
    }

    async handleAvailable(): Promise<void> {
        const available: string[] = await this.manager.getAvailableOperators();
        console.log(`利用可能なオペレータ: ${available.join(' ')}`);
    }

    async handleClear(): Promise<void> {
        await this.manager.clearAllOperators();
        console.log('全てのオペレータ利用状況をクリアしました');
    }
}

// メイン実行
if (import.meta.url === `file://${process.argv[1]}`) {
    const cli = new OperatorManagerCLI();
    await cli.run(process.argv.slice(2));
}

export default OperatorManagerCLI;<|MERGE_RESOLUTION|>--- conflicted
+++ resolved
@@ -123,23 +123,6 @@
         }
     }
 
-<<<<<<< HEAD
-    private parseAssignArgs(args: string[]): { operatorId: string | null; style: string | null } {
-        let operatorId: string | null = null;
-        let style: string | null = null;
-        
-        for (let i = 0; i < args.length; i++) {
-            const arg = args[i];
-            if (arg.startsWith('--style=')) {
-                style = arg.substring(8); // '--style='の8文字を除去
-            } else if (!arg.startsWith('--')) {
-                operatorId = arg; // 最初の非オプション引数をオペレータIDとする
-            }
-        }
-        
-        return { operatorId, style };
-    }
-
     private async executeAssignment(operatorId: string | null, style: string | null): Promise<void> {
         if (operatorId) {
             // 指定されたオペレータを割り当て
@@ -162,11 +145,6 @@
                 }
             }
         }
-=======
-    async handleAssign(args: string[]): Promise<void> {
-        const { operatorId, style } = this.parseAssignArgs(args);
-        await this.executeAssignment(operatorId, style);
->>>>>>> 4edd7700
     }
 
     async handleAssign(args: string[]): Promise<void> {
