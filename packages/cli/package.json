{
  "name": "@coeiro-operator/cli",
  "version": "1.0.0",
  "description": "CLI tools for COEIRO Operator",
  "type": "module",
  "main": "dist/index.js",
  "types": "dist/index.d.ts",
  "os": [
    "darwin",
    "linux",
    "win32"
  ],
  "cpu": [
    "x64",
    "arm64",
    "ia32"
  ],
  "bin": {
    "operator-manager": "./dist/operator-manager.js",
    "say-coeiroink": "./dist/say-coeiroink.js",
    "dictionary-register": "./dist/dictionary-register.js"
  },
  "scripts": {
    "build": "tsc",
    "test": "vitest",
    "test:watch": "vitest --watch",
    "type-check": "tsc --noEmit",
    "lint": "eslint src --ext .ts,.js",
    "format": "prettier --write \"src/**/*.{ts,js,json,md}\""
  },
  "dependencies": {
    "@coeiro-operator/audio": "*",
    "@coeiro-operator/common": "*",
    "@coeiro-operator/core": "*",
<<<<<<< HEAD
    "commander": "^14.0.0"
  },
  "devDependencies": {
=======
    "@coeiro-operator/audio": "*",
    "commander": "^14.0.1"
  },
  "devDependencies": {
    "@types/node": "^22.18.3",
>>>>>>> 105eeecd
    "@types/commander": "^2.12.5",
    "@types/node": "^22.13.1",
    "typescript": "^5.7.3",
    "vitest": "^3.2.4"
  },
  "keywords": [
    "cli",
    "tools",
    "coeiroink"
  ],
  "license": "MIT"
}<|MERGE_RESOLUTION|>--- conflicted
+++ resolved
@@ -32,19 +32,11 @@
     "@coeiro-operator/audio": "*",
     "@coeiro-operator/common": "*",
     "@coeiro-operator/core": "*",
-<<<<<<< HEAD
-    "commander": "^14.0.0"
-  },
-  "devDependencies": {
-=======
-    "@coeiro-operator/audio": "*",
     "commander": "^14.0.1"
   },
   "devDependencies": {
+    "@types/commander": "^2.12.5",
     "@types/node": "^22.18.3",
->>>>>>> 105eeecd
-    "@types/commander": "^2.12.5",
-    "@types/node": "^22.13.1",
     "typescript": "^5.7.3",
     "vitest": "^3.2.4"
   },
